--- conflicted
+++ resolved
@@ -73,7 +73,6 @@
 # Usage: ./scripts/gcp_build_and_push.sh <PROJECT_ID> <REGION> <REPO_NAME>
 ./scripts/gcp_build_and_push.sh YOUR_PROJECT_ID us-central1 pdf2latex-repo
 ```
-<<<<<<< HEAD
 
 ### 4. Training (Optional)
 Submit a custom training job to Vertex AI.
@@ -166,7 +165,6 @@
     )
     
     return response.content.decode("utf-8")
-=======
 ssh -L 8001:gpunode3:8000 cs.edu
 ```
 
@@ -174,5 +172,4 @@
 vllm serve Qwen/Qwen2-VL-2B-Instruct \
     --port 8000 \
     --gpu-memory-utilization 0.9
->>>>>>> 58829e91
 ```