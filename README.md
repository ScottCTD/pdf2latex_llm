# pdf2latex with VLMs

This repository contains a complete MLOps pipeline for training and serving a PDF-to-LaTeX model on Google Cloud Platform (GCP) using Vertex AI.

## 🛠️ Local Development Setup

### CUDA (Linux/Windows)
```sh
conda create -n pdf2latex python=3.11 -y
conda activate pdf2latex
pip install notebook tqdm wandb
pip install torch torchvision --index-url https://download.pytorch.org/whl/cu129
pip install transformers datasets accelerate peft flash-attn --no-build-isolation
```

### MPS (Mac)
```sh
uv sync
```
*Note: `flash-attn` is not available for MPS.*

---

## ☁️ GCP MLOps Pipeline

### Prerequisites
1.  **GCP Project**: A Google Cloud Project with billing enabled.
2.  **Tools**: Install [Terraform](https://developer.hashicorp.com/terraform/downloads), [Google Cloud SDK](https://cloud.google.com/sdk/docs/install), and [uv](https://github.com/astral-sh/uv).
3.  **Authentication**:
    ```sh
    gcloud auth login
    gcloud auth application-default login
    ```

### 1. Infrastructure Setup (Terraform)
Provision all necessary resources (GCS Bucket, Artifact Registry, APIs) automatically.

```sh
cd terraform
# Update terraform.tfvars with your project_id
terraform init
terraform apply
```
*Note down the **Bucket Name** output by Terraform.*

### 2. Dataset & Model Staging
Generate the dataset and stage the model artifacts to GCS.

**Generate Dataset:**
```sh
uv run python pdf2latex/data_process.py
# Upload to GCS
gcloud storage cp datasets/latex80m_en_1m.parquet gs://YOUR_BUCKET/datasets/
```

<<<<<<< HEAD
**Stage Model (Hugging Face -> GCS):**
Download the model and upload it to your bucket for controlled serving.
```sh
uv run python scripts/stage_model.py \
    --repo_id scottcfy/Qwen2-VL-2B-Instruct-pdf2latex \
    --gcs_uri gs://YOUR_BUCKET/models/pdf2latex-v1 \
    --project_id YOUR_PROJECT_ID
```

### 3. Build & Push Docker Images
Build the training and serving containers and push them to Artifact Registry.

```sh
# Usage: ./scripts/gcp_build_and_push.sh <PROJECT_ID> <REGION> <REPO_NAME>
./scripts/gcp_build_and_push.sh YOUR_PROJECT_ID us-central1 pdf2latex-repo
```

### 4. Training (Optional)
Submit a custom training job to Vertex AI.

```sh
uv run python scripts/gcp_submit_train.py \
    --project_id YOUR_PROJECT_ID \
    --location us-central1 \
    --staging_bucket gs://YOUR_BUCKET \
    --display_name pdf2latex-train \
    --container_uri us-central1-docker.pkg.dev/YOUR_PROJECT_ID/pdf2latex-repo/pdf2latex-train:latest \
    --dataset_path gs://YOUR_BUCKET/datasets/latex80m_en_1m.parquet \
    --output_dir gs://YOUR_BUCKET/outputs/run1 \
    --use_spot  # Use Spot instances for cost savings
```

### 5. Serving / Deployment
Deploy the model to a Vertex AI Endpoint. The serving container supports loading from GCS or Hugging Face.

**Deploy from GCS (Recommended):**
```sh
uv run python scripts/gcp_deploy_serve.py \
    --project_id YOUR_PROJECT_ID \
    --location us-central1 \
    --display_name pdf2latex-serve \
    --serving_container_uri us-central1-docker.pkg.dev/YOUR_PROJECT_ID/pdf2latex-repo/pdf2latex-serve:latest \
    --model_artifact_uri gs://YOUR_BUCKET/models/pdf2latex-v1
```

**Deploy from Hugging Face directly:**
```sh
uv run python scripts/gcp_deploy_serve.py \
    ...
    --hf_model_id scottcfy/Qwen2-VL-2B-Instruct-pdf2latex
```

### 6. Testing
Verify the deployed endpoint by sending a sample image.

```sh
uv run python scripts/test_endpoint.py \
    --project_id YOUR_PROJECT_ID \
    --endpoint_id YOUR_ENDPOINT_ID \
    --image_path test_image.png
=======
Note that `flash-attn` is not available for MPS.

## Serving

```
ssh -L 8001:gpunode24:8000 cs.edu
>>>>>>> 19a1d747
```<|MERGE_RESOLUTION|>--- conflicted
+++ resolved
@@ -19,7 +19,11 @@
 ```
 *Note: `flash-attn` is not available for MPS.*
 
----
+### Serving
+
+```
+ssh -L 8001:gpunode24:8000 cs.edu
+```
 
 ## ☁️ GCP MLOps Pipeline
 
@@ -53,7 +57,6 @@
 gcloud storage cp datasets/latex80m_en_1m.parquet gs://YOUR_BUCKET/datasets/
 ```
 
-<<<<<<< HEAD
 **Stage Model (Hugging Face -> GCS):**
 Download the model and upload it to your bucket for controlled serving.
 ```sh
@@ -114,12 +117,4 @@
     --project_id YOUR_PROJECT_ID \
     --endpoint_id YOUR_ENDPOINT_ID \
     --image_path test_image.png
-=======
-Note that `flash-attn` is not available for MPS.
-
-## Serving
-
-```
-ssh -L 8001:gpunode24:8000 cs.edu
->>>>>>> 19a1d747
 ```